--- conflicted
+++ resolved
@@ -33,18 +33,12 @@
 	 *
 	 * ## EXAMPLES
 	 *
-<<<<<<< HEAD
 	 *     wp woo-test-environment setup --blocks=true --gutenberg=true --theme=storefront
 	 *
 	 * @param array $args An array with optional arguments.
 	 * @param array $assoc_args An array with optional arguments.
-	 * @return void
-=======
-	 *     wp woo-test-environment setup --version=7.3.0
-	 *
-	 * @param array $args An array with optional arguments.
-	 * @param array $assoc_args An array with optional arguments.
->>>>>>> 84e4c9dc
+	 *
+	 * @return void
 	 */
 	public function setup( array $args, array $assoc_args ) {
 		// Bail early when running command within a multisite.
